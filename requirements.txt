# Required for Home Assistant core
requests>=2.0
pyyaml>=3.11
pytz>=2015.2

# Optional, needed for specific components

# Discovery platform (discovery)
zeroconf>=0.16.0

# Sun (sun)
pyephem>=3.7

# Philips Hue library (lights.hue)
phue>=0.8

# Limitlessled/Easybulb/Milight library (lights.limitlessled)
ledcontroller>=1.0.7

# Chromecast bindings (media_player.cast)
pychromecast>=0.6.6

# Keyboard (keyboard)
pyuserinput>=0.1.9

# Tellstick bindings (*.tellstick)
tellcore-py>=1.0.4

# Nmap bindings (device_tracker.nmap)
python-libnmap>=0.6.2

# PushBullet bindings (notify.pushbullet)
pushbullet.py>=0.7.1

# Nest Thermostat bindings (thermostat.nest)
python-nest>=2.3.1

# Z-Wave (*.zwave)
pydispatcher>=2.0.5

# ISY994 bindings (*.isy994)
PyISY>=1.0.2

# PSutil (sensor.systemmonitor)
psutil>=2.2.1

# Pushover bindings (notify.pushover)
python-pushover>=0.2

# Transmission Torrent Client (*.transmission)
transmissionrpc>=0.11

# OpenWeatherMap Web API (sensor.openweathermap)
pyowm>=2.2.0

# XMPP Bindings (notify.xmpp)
sleekxmpp>=1.3.1

# Blockchain (sensor.bitcoin)
blockchain>=1.1.2

# MPD Bindings (media_player.mpd)
python-mpd2>=0.5.4

<<<<<<< HEAD
# JSON-RPC interface
jsonrpc-requests>=0.1
=======
# Hikvision (switch.hikvisioncam)
hikvision>=0.4

# console log coloring
colorlog>=2.6.0
>>>>>>> bc6def27
<|MERGE_RESOLUTION|>--- conflicted
+++ resolved
@@ -62,13 +62,11 @@
 # MPD Bindings (media_player.mpd)
 python-mpd2>=0.5.4
 
-<<<<<<< HEAD
-# JSON-RPC interface
-jsonrpc-requests>=0.1
-=======
 # Hikvision (switch.hikvisioncam)
 hikvision>=0.4
 
 # console log coloring
 colorlog>=2.6.0
->>>>>>> bc6def27
+
+# JSON-RPC interface
+jsonrpc-requests>=0.1